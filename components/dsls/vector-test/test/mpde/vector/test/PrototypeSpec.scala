package mpde.vector.test

import org.scalatest._
import collection.mutable.Stack
import dsl.la.norep._
import dsl.la._
import org.junit.runner.RunWith
import org.scalatest.junit.JUnitRunner

@RunWith(classOf[JUnitRunner])
class PrototypeSpec extends FlatSpec with ShouldMatchers {

  private[this] val pfield = 1
  val field = 1
  var vfield = 1
  def method = 1
  def paramMethod(i: Int) = i

  "A shallow embedding of la" should "produce values" in {
    val x = /*laLift*/ {
      val v1 = DenseVector(1, 2, 3)
      (v1 + (DenseVector(3, 4, 5) * SparseVector[Int](6, 7, 8)): Vector[Int]).map(_ + 1)
    }

    x should equal(DenseVector(20, 31, 44))
  }

  it should "lift only fields, functions, and variables that are not bound in the DSL scope" in {
    import dsl.la._
    def y(i: Int) = { 1 }
    def function = 1
    val (t1, t2) = (1, 2)

    val dslResult = laLift {
      //      This does not work for now!!
      //      pfield
      //      field
      //      vfield
      //      method
      //      y(1) // we can leave this out for now
      def m = 1
      val in = 1
      in
      m
      function
      t1
    }
  }

<<<<<<< HEAD
  // Temporarily here until we lift all of the cases below:

  // Block(List(
  // ValDef(Modifiers(), newTermName("y"), TypeTree(),
  //   Apply(Apply(TypeApply(Select(Select(Select(Ident(dsl), dsl.la), dsl.la.DenseVector), newTermName("apply")), List(TypeTree())), List(Literal(Constant(1)))), List(Select(Select(This(newTypeName("math")), scala.math.Numeric), scala.math.Numeric.IntIsIntegral), Select(Ident(scala.reflect.ClassTag), newTermName("Int")))))
  // Import(Ident(dsl), List(ImportSelector(newTermName("la"), 1324, newTermName("la"), 1324)))
  // ValDef(Modifiers(), newTermName("z"), TypeTree(),
  //   Apply(Apply(TypeApply(Select(Select(Select(Ident(dsl), dsl.la), dsl.la.DenseVector), newTermName("apply")), List(TypeTree())), List(Literal(Constant(1)))), List(Select(Select(This(newTypeName("math")), scala.math.Numeric), scala.math.Numeric.IntIsIntegral), Select(Ident(scala.reflect.ClassTag), newTermName("Int")))))
  // Import(Select(Ident(dsl), dsl.la), List(ImportSelector(newTermName("DenseVector"), 1381, newTermName("DenseVector"), 1381)))
  // ValDef(Modifiers(), newTermName("dv"), TypeTree(),
  //   Apply(Apply(TypeApply(Select(Select(Select(Ident(dsl), dsl.la), dsl.la.DenseVector), newTermName("apply")), List(TypeTree())), List(Literal(Constant(1)))), List(Select(Select(This(newTypeName("math")), scala.math.Numeric), scala.math.Numeric.IntIsIntegral), Select(Ident(scala.reflect.ClassTag), newTermName("Int")))))
  //), Literal(Constant(()))))
  //
  //

  //  Apply(Apply(TypeApply(Select(Select(Select(Ident(dsl), dsl.la), dsl.la.DenseVector), newTermName("apply")), List(TypeTree())), List(Literal(Constant(1)))), List(Select(Select(This(newTypeName("math")), scala.math.Numeric), scala.math.Numeric.IntIsIntegral), Select(Ident(scala.reflect.ClassTag), newTermName("Int")))))
  //  Apply(Apply(TypeApply(Select(Select(Select(Ident(dsl), dsl.la), dsl.la.DenseVector), newTermName("apply")), List(TypeTree())), List(Literal(Constant(1)))), List(Select(Select(This(newTypeName("math")), scala.math.Numeric), scala.math.Numeric.IntIsIntegral), Select(Ident(scala.reflect.ClassTag), newTermName("Int")))))
  //  Apply(Apply(TypeApply(Select(Select(Select(Ident(dsl), dsl.la), dsl.la.DenseVector), newTermName("apply")), List(TypeTree())), List(Literal(Constant(1)))), List(Select(Select(This(newTypeName("math")), scala.math.Numeric), scala.math.Numeric.IntIsIntegral), Select(Ident(scala.reflect.ClassTag), newTermName("Int")))))

  //  Select(Select(This(newTypeName("$anon")), newTermName("DenseVector")), newTermName("apply"))

  // object out of a cake
  // DenseVector(1,2)
  // Select(Select(Select(Ident(dsl), dsl.la), dsl.la.DenseVector), newTermName("apply"))

  // new VectorDSL { def main = DenseVector(1,2) }
  // Select(Select(This(newTypeName("$anon")), newTermName("DenseVector")), newTermName("apply"))

  // (1,2,3)
  // Select(Select(Ident(scala), scala.Tuple4), newTermName("apply")

  // new Exception()
  // Select(New(Select(Select(Ident(scala), scala.package), newTypeName("Exception"))), nme.CONSTRUCTOR)

//    it should "rewire object applications with our own numeric and class tag" in {
//      val x = dsl.la.laLift {
//        val y = dsl.la.DenseVector(1, 2, 3)
//        import dsl.la
//        val z = la.DenseVector(1, 2, 3)
//        import dsl.la.TestObject
//        val dv = DenseVector(1, 2, 3)
//        ()
//      }
//    }
=======
  /*
   * Pending type trees out of types.
   * 
   * it should "rewire object applications with our own numeric and class tag" in {
      val x = dsl.la.laDebug {
      val y = dsl.la.DenseVector(1, 2, 3)
      import dsl.la
      val z = la.DenseVector(1, 2, 3)
      import dsl.la.TestObject
      val dv = DenseVector(1, 2, 3)
      ()
    }    
  }*/
>>>>>>> 22829937

  it should "rewire language features to methods" in {
    val x = dsl.la.laLift {
      if (true) DenseVector(1, 2, 3) else { DenseVector(1, 2, 3) }
    }
    ()
  }

  it should "closures should be converted into a cake" in {
    val x = dsl.la.laLift {
      dsl.la.DenseVector(1, 2, 3).map(x ⇒ x + 1)
    }
    ()
  }

  it should "rewire assignments, definition of vars and vals and return statements" in {
    val x = dsl.la.laLift {
      def main: Int = {
        var a = 3;
        var b = 1;
        b = a + a;
        return b;
      }
      main
    }
    ()
  }

  it should "rewire while loops to imperativeDSL methods" in {
    val x = dsl.la.laLift {
      var b = 0
      while (true) {
        var a = 1
        b = a + a;
      }
      do {
        b = 1
      } while (false)
    }
    ()
  }
  
  it should "not break on shadowing" in {
    val x = dsl.la.laLift {
      val w = 1
      var y = w + 1
      var z = w + y + 3
    }
  }

}
<|MERGE_RESOLUTION|>--- conflicted
+++ resolved
@@ -47,52 +47,6 @@
     }
   }
 
-<<<<<<< HEAD
-  // Temporarily here until we lift all of the cases below:
-
-  // Block(List(
-  // ValDef(Modifiers(), newTermName("y"), TypeTree(),
-  //   Apply(Apply(TypeApply(Select(Select(Select(Ident(dsl), dsl.la), dsl.la.DenseVector), newTermName("apply")), List(TypeTree())), List(Literal(Constant(1)))), List(Select(Select(This(newTypeName("math")), scala.math.Numeric), scala.math.Numeric.IntIsIntegral), Select(Ident(scala.reflect.ClassTag), newTermName("Int")))))
-  // Import(Ident(dsl), List(ImportSelector(newTermName("la"), 1324, newTermName("la"), 1324)))
-  // ValDef(Modifiers(), newTermName("z"), TypeTree(),
-  //   Apply(Apply(TypeApply(Select(Select(Select(Ident(dsl), dsl.la), dsl.la.DenseVector), newTermName("apply")), List(TypeTree())), List(Literal(Constant(1)))), List(Select(Select(This(newTypeName("math")), scala.math.Numeric), scala.math.Numeric.IntIsIntegral), Select(Ident(scala.reflect.ClassTag), newTermName("Int")))))
-  // Import(Select(Ident(dsl), dsl.la), List(ImportSelector(newTermName("DenseVector"), 1381, newTermName("DenseVector"), 1381)))
-  // ValDef(Modifiers(), newTermName("dv"), TypeTree(),
-  //   Apply(Apply(TypeApply(Select(Select(Select(Ident(dsl), dsl.la), dsl.la.DenseVector), newTermName("apply")), List(TypeTree())), List(Literal(Constant(1)))), List(Select(Select(This(newTypeName("math")), scala.math.Numeric), scala.math.Numeric.IntIsIntegral), Select(Ident(scala.reflect.ClassTag), newTermName("Int")))))
-  //), Literal(Constant(()))))
-  //
-  //
-
-  //  Apply(Apply(TypeApply(Select(Select(Select(Ident(dsl), dsl.la), dsl.la.DenseVector), newTermName("apply")), List(TypeTree())), List(Literal(Constant(1)))), List(Select(Select(This(newTypeName("math")), scala.math.Numeric), scala.math.Numeric.IntIsIntegral), Select(Ident(scala.reflect.ClassTag), newTermName("Int")))))
-  //  Apply(Apply(TypeApply(Select(Select(Select(Ident(dsl), dsl.la), dsl.la.DenseVector), newTermName("apply")), List(TypeTree())), List(Literal(Constant(1)))), List(Select(Select(This(newTypeName("math")), scala.math.Numeric), scala.math.Numeric.IntIsIntegral), Select(Ident(scala.reflect.ClassTag), newTermName("Int")))))
-  //  Apply(Apply(TypeApply(Select(Select(Select(Ident(dsl), dsl.la), dsl.la.DenseVector), newTermName("apply")), List(TypeTree())), List(Literal(Constant(1)))), List(Select(Select(This(newTypeName("math")), scala.math.Numeric), scala.math.Numeric.IntIsIntegral), Select(Ident(scala.reflect.ClassTag), newTermName("Int")))))
-
-  //  Select(Select(This(newTypeName("$anon")), newTermName("DenseVector")), newTermName("apply"))
-
-  // object out of a cake
-  // DenseVector(1,2)
-  // Select(Select(Select(Ident(dsl), dsl.la), dsl.la.DenseVector), newTermName("apply"))
-
-  // new VectorDSL { def main = DenseVector(1,2) }
-  // Select(Select(This(newTypeName("$anon")), newTermName("DenseVector")), newTermName("apply"))
-
-  // (1,2,3)
-  // Select(Select(Ident(scala), scala.Tuple4), newTermName("apply")
-
-  // new Exception()
-  // Select(New(Select(Select(Ident(scala), scala.package), newTypeName("Exception"))), nme.CONSTRUCTOR)
-
-//    it should "rewire object applications with our own numeric and class tag" in {
-//      val x = dsl.la.laLift {
-//        val y = dsl.la.DenseVector(1, 2, 3)
-//        import dsl.la
-//        val z = la.DenseVector(1, 2, 3)
-//        import dsl.la.TestObject
-//        val dv = DenseVector(1, 2, 3)
-//        ()
-//      }
-//    }
-=======
   /*
    * Pending type trees out of types.
    * 
@@ -106,7 +60,6 @@
       ()
     }    
   }*/
->>>>>>> 22829937
 
   it should "rewire language features to methods" in {
     val x = dsl.la.laLift {
