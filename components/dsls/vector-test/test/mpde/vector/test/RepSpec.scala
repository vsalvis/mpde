--- conflicted
+++ resolved
@@ -47,15 +47,9 @@
     }
 
     ()
-<<<<<<< HEAD
   }*/
 
   /* it should "test ascription lift" in {
-=======
-  }
-
-  it should "test ascription lift" in {
->>>>>>> 6d04298a
 
     val x = dsl.la.laLiftRep {
       //DenseVector(1, 2)
@@ -69,8 +63,6 @@
 
       //val a: Vector[Int] = ???
       //a: Any
-<<<<<<< HEAD
-=======
     }
 
     ()
@@ -80,7 +72,6 @@
 
     val x = dsl.la.laLiftRep {
       if (true) 1: Int else 2.0: Double
->>>>>>> 6d04298a
     }
 
     ()
