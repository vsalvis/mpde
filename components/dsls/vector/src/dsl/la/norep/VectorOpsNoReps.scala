package dsl.la.norep

import scala.reflect.ClassTag
import base._
<<<<<<< HEAD
import scala.reflect.macros.Context
import scala.language.experimental.macros
=======
import ch.epfl.lamp.yinyang.api._
>>>>>>> 4c76cdbb

trait Base extends BaseYinYang {
  def main(): Any
}

trait IntDSL extends Base {
  self: DoubleDSL with BooleanDSL ⇒

  type Int = IntOps

  //TODO (TOASK) where do we provide the implementation for this methods (in result DSL object)
  // v: When we stage, we should have the provide the implementation that actually lifts the entire thing
  trait IntOps {
    def +(that: Int): Int
    def +(that: Double): Double
    def *(that: Int): Int
    def *(that: Double): Double
    def unary_- : Int
    def toInt: Int
    def toDouble: Double

    def == : Boolean
    def > : Boolean
    def < : Boolean
  }

  //TODO (TOASK) why do we need to provide implementation for this method
  // v: Else Scala won't let you declare the object with abstract methods
  implicit object LiftInt extends LiftEvidence[scala.Int, Int] {
    def lift(v: scala.Int): Int = null // TODO: Wouldn't this better be a ???
    def hole(tpe: Manifest[Any], symbolId: scala.Int): Int = null
  }

  implicit object LiftUnit extends LiftEvidence[scala.Unit, Unit] {
    def lift(v: Unit): Unit = ()
    def hole(tpe: Manifest[Any], symbolId: scala.Int): Unit = ()
  }

  implicit object IntOrdering extends Ordering[Int] {
    def compare(x: Int, y: Int): scala.Int =
      if (x < y) -1 else if (x == y) 0 else 1
  }

  implicit def intOpsToDoubleOps(conv: Int): Double = ???
}

trait DoubleDSL extends Base {
  selfType: IntDSL with BooleanDSL ⇒

  type Double = DoubleOps

  trait DoubleOps {
    def +(that: Double): Double
    def +(that: Int): Double

    def *(that: Int): Double
    def *(x: Double): Double
    def toInt: Int
    def toDouble: Double
    def unary_- : Double

    def == : Boolean
    def > : Boolean
    def < : Boolean

    //implementation for Vector operations
    def pow(power: Double)
    def sqrt
  }

  //TODO (TOASK) maybe extends LiftEvidence[scala.Double, DoubleDSL#Double]
  implicit object LiftDouble extends LiftEvidence[scala.Double, Double] {
    def lift(v: scala.Double): Double = ???
    def hole(tpe: Manifest[Any], symbolId: scala.Int): Double = ???
  }

  implicit object DoubleOrdering extends Ordering[Double] {
    def compare(x: Double, y: Double): scala.Int =
      if (x < y) -1 else if (x == y) 0 else 1
  }
}

trait ClassTagOps extends Base {
  //  ClassTags posed a bit of a challenge: You want to keep the original
  //  class tags created by the compiler, as rewiring everything is too
  //  cumbersome, but at the same time you want to bridge the types from
  //  the original class tag to the new types in the dsl. The way to do
  //  this is to have an implicit conversion from ClassTag[T] to ClassTag[U]
  //  as long as there is a LiftEvidence[T, U] in scope.
  implicit def classTagToOurClassTag[T, U](x: ClassTag[T])(implicit ev: LiftEvidence[T, U]): ClassTag[U] = x.asInstanceOf[ClassTag[U]]
  type ClassTag[T] = scala.reflect.ClassTag[T]
  val ClassTag = scala.reflect.ClassTag
}

//TODO (TOASK) check the correctness of this implementation (correctness for DSL usage)
//maybe implement Ordering to get it complexier
//maybe rename to NumericLifted
trait NumericOps extends IntDSL with DoubleDSL with BooleanDSL with Base {
  type Numeric[T] = NumericOps[T]

  trait NumericOps[T] {
    def plus(x: T, y: T): T
    def minus(x: T, y: T): T
    def times(x: T, y: T): T
    def negate(x: T): T
    def fromInt(x: Int): T
    def toInt(x: T): Int
    def toDouble(x: T): Double

    def zero = fromInt(lift(0))
    def one = fromInt(lift(1))

    def abs(x: T): T = ???
    def signum(x: T): Int = ???

    class Ops(lhs: T) {
      def +(rhs: T) = plus(lhs, rhs)
      def -(rhs: T) = minus(lhs, rhs)
      def *(rhs: T) = times(lhs, rhs)
      def unary_-() = negate(lhs)

      def abs(): T = NumericOps.this.abs(lhs)
      def toInt(): Int = NumericOps.this.toInt(lhs)
      def toDouble(): Double = NumericOps.this.toDouble(lhs)
    }

    implicit def mkNumericOps(lhs: T): Ops = new Ops(lhs)
  }

  //companion for trait Numeric Ops
  //here we can provide all implicit objects
  //TODO try to get it working inside object NumericOps
  //  object NumericOps {

  implicit object IntIsIntegral extends Numeric[Int] {
    def plus(x: Int, y: Int): Int = ???
    def minus(x: Int, y: Int): Int = ???
    def times(x: Int, y: Int): Int = ???
    def negate(x: Int): Int = ???

    def fromInt(x: Int): Int = ???
    def toInt(x: Int): Int = ???
    def toDouble(x: Int): Double = ???
  }

  implicit object DoubleIsIntegral extends Numeric[Double] {
    def plus(x: Double, y: Double): Double = ???
    def minus(x: Double, y: Double): Double = ???
    def times(x: Double, y: Double): Double = ???
    def negate(x: Double): Double = ???
    def fromInt(x: Int): Double = ???
    // TODO these need to return the lifted types. This means that Numeric Type needs to be changed to something else.
    def toInt(x: Double): Int = ???
    def toDouble(x: Double): Double = ???
  }
  //  }

}

trait ArrayDSL extends Base with IntDSL with DoubleDSL with BooleanDSL {
  type Array[T] = ArrayOps[T]

  trait ArrayOps[T] {
    def apply(i: Int): T

    def aggregate[B](z: B)(seqop: (B, T) ⇒ B, combop: (B, B) ⇒ B): B

    def fold[A1 >: T](z: A1)(op: (A1, A1) ⇒ A1): A1

    //TODO implement Ordering
    def sort[B](f: (T) ⇒ B)(implicit ord: Ordering[B]): Array[T]

    def sort(implicit ord: Ordering[T]): Array[T]
  }

  object Array {
    def apply[T](values: T*): Array[T] = ???

    //TODO (ASK) - what to do with by name parameters (=> T)
    def fill[T: ClassTag](n: Int)(elem: ⇒ T): Array[T] = ???
  }

}
trait BooleanDSL extends Base {
  type Boolean = scala.Boolean

  implicit object LiftBoolean extends LiftEvidence[scala.Boolean, Boolean] {
    def lift(v: scala.Boolean): Boolean = ???
    def hole(tpe: Manifest[Any], symbolId: Int): Boolean = ???
  }
}

trait IfThenElseDSL extends BooleanDSL with Base {
  def __ifThenElse[T](c: ⇒ Boolean, t: T, e: T) = ???
}

/**
 * The necessary methods to embed variables in a DSL
 */
trait VariableEmbeddingDSL extends Base {
  def __newVar[T](init: T) = ???
  def __assign[U, V](lhs: U, rhs: V) = ???
  def __return[T](expr: T) = ???
}

/**
 * The necessary method to handle an imperative language (with while and do while loops)
 */
trait ImperativeDSL extends VariableEmbeddingDSL with BooleanDSL {
  def __whileDo[T](cond: ⇒ Boolean, body: T) = ???
  def __doWhile[T](body: T, cond: ⇒ Boolean) = ???
}

//TODO try to remove it and test without TupleDSL
//trait TupleDSL extends Base {
//  type Tuple2[T1, T2] = Tuple2Ops[T1, T2]
//
//  trait Tuple2Ops[T1, T2] extends AnyRef {
//    def _1: T1
//    def _2: T2
//    def swap: Tuple2[T2, T1]
//
//    // !!!! TODO (TOASK) find place for code lifting (do we need this lifting)
//    implicit object LiftTuple2 extends LiftEvidence[scala.Tuple2[T1, T2], Tuple2[T1, T2]] {
//      def lift(v: scala.Tuple2[T1, T2]): Tuple2[T1, T2] = ???
//    }
//  }
//
//  object Tuple2 {
//    def apply[T1, T2](x1: T1, x2: T2): Tuple2[T1, T2] = ???
//
//  }
//}

<<<<<<< HEAD
trait VectorDSL extends ClassTagOps with VariableEmbeddingDSL with IfThenElseDSL with ArrayDSL with IntDSL with DoubleDSL with NumericOps with Base with Interpret {
=======
trait VectorDSL
  extends ClassTagOps with IfThenElseDSL with ArrayDSL
  with IntDSL with DoubleDSL with NumericOps with Base
  with Interpreted {
>>>>>>> 4c76cdbb
  type Vector[T] = VectorOps[T]

  def stagingAnalyze(): List[scala.Int] = Nil

  //TODO (NEW) (TOASK) - where should we provide implementation for methods of VectorOps
  trait VectorOps[T] {

    def *(v: Vector[T]): Vector[T]
    def +(v: Vector[T]): Vector[T]
    def map[U: Numeric: ClassTag](v: T ⇒ U): Vector[U]
    def reconstruct[U: Numeric: ClassTag](v: (T, T) ⇒ U): Vector[U]

    def baseVectors: Array[Vector[T]] //find base vectors

    def partition(fun: T ⇒ Boolean): Tuple2[Vector[T], Vector[T]]

    def dotProduct(v: Vector[T]): T

    def splice(vs: Vector[T]*): Vector[T]

    def spliceT(v: Tuple2[Vector[T], Vector[T]]): Vector[T]

    def transform[U: Numeric: ClassTag](fn: Vector[T] ⇒ Vector[U]): Vector[U]

    //TODO check new methods
    //TODO implement Ordering
    def apply(i: Int): T

    def sort[B](f: (T) ⇒ B)(implicit ord: Ordering[B]): Vector[T]

    def sort(implicit ord: Ordering[T]): Vector[T]

    def corresponds[B](that: Vector[B])(p: (T, B) ⇒ Boolean): Boolean

    def fold[A1 >: T](z: A1)(op: (A1, A1) ⇒ A1): A1
  }

  object DenseVector {
    def apply[T: Numeric: ClassTag](a: T*): Vector[T] = ???

    //    def apply[T <: AnyVal: Numeric: ClassTag](a: Map[Int, T]): Vector[T] = ???
  }

  def interpret[T: Manifest](params: Any*): T = ???

  /**
   * TODO how are we going to translate to objects and yet remain modular and reusable.
   */
  object SparseVector {
    def apply[T: Numeric: ClassTag](a: T*): Vector[T] = ???

    //TODO required to model Map to use
    //    def apply[T: Numeric: ClassTag](a: Map[Int, T]): Vector[T] = ???
  }

  object TestObject {
    def apply[T](a: T*): Vector[T] = ???
  }
}<|MERGE_RESOLUTION|>--- conflicted
+++ resolved
@@ -2,12 +2,7 @@
 
 import scala.reflect.ClassTag
 import base._
-<<<<<<< HEAD
-import scala.reflect.macros.Context
-import scala.language.experimental.macros
-=======
 import ch.epfl.lamp.yinyang.api._
->>>>>>> 4c76cdbb
 
 trait Base extends BaseYinYang {
   def main(): Any
@@ -242,14 +237,10 @@
 //  }
 //}
 
-<<<<<<< HEAD
-trait VectorDSL extends ClassTagOps with VariableEmbeddingDSL with IfThenElseDSL with ArrayDSL with IntDSL with DoubleDSL with NumericOps with Base with Interpret {
-=======
 trait VectorDSL
   extends ClassTagOps with IfThenElseDSL with ArrayDSL
   with IntDSL with DoubleDSL with NumericOps with Base
   with Interpreted {
->>>>>>> 4c76cdbb
   type Vector[T] = VectorOps[T]
 
   def stagingAnalyze(): List[scala.Int] = Nil
