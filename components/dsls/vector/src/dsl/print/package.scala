package dsl.print

import ch.epfl.lamp.yinyang._
import ch.epfl.lamp.yinyang.api.CompiledStorage
import scala.collection.mutable.WeakHashMap
import scala.language.experimental.macros
import scala.reflect.macros.Context
import scala.tools.reflect.ToolBoxFactory

object `package` {

  val __compiledStorage = CompiledStorage

  def liftPrintDebug[T](block: ⇒ T): T = macro _liftPrintDebug[T]
  def liftPrint[T](block: ⇒ T): T = macro _liftPrint[T]
  def liftPrintDebug[T](block: ⇒ T): T = macro _liftPrintDebug[T]
  def _liftPrint[T](c: Context)(block: c.Expr[T]): c.Expr[T] =
<<<<<<< HEAD
    new MPDETransformer[c.type, T](c, "dsl.print.PrintDSL")(block)
  def _liftPrintDebug[T](c: Context)(block: c.Expr[T]): c.Expr[T] =
    new MPDETransformer[c.type, T](c, "dsl.print.PrintDSL", true)(block)
=======
    YYTransformer[c.type, T](c, "dsl.print.PrintDSL")(block)
  def _liftPrintDebug[T](c: Context)(block: c.Expr[T]): c.Expr[T] =
    new YYTransformer[c.type, T](c, "dsl.print.PrintDSL", debug = true, rep = false)(block)
>>>>>>> 4c76cdbb

  // The only thing we declare here
  def println(x: Any) = ???

  def break(x: Int) = ???

}<|MERGE_RESOLUTION|>--- conflicted
+++ resolved
@@ -13,17 +13,10 @@
 
   def liftPrintDebug[T](block: ⇒ T): T = macro _liftPrintDebug[T]
   def liftPrint[T](block: ⇒ T): T = macro _liftPrint[T]
-  def liftPrintDebug[T](block: ⇒ T): T = macro _liftPrintDebug[T]
   def _liftPrint[T](c: Context)(block: c.Expr[T]): c.Expr[T] =
-<<<<<<< HEAD
-    new MPDETransformer[c.type, T](c, "dsl.print.PrintDSL")(block)
-  def _liftPrintDebug[T](c: Context)(block: c.Expr[T]): c.Expr[T] =
-    new MPDETransformer[c.type, T](c, "dsl.print.PrintDSL", true)(block)
-=======
     YYTransformer[c.type, T](c, "dsl.print.PrintDSL")(block)
   def _liftPrintDebug[T](c: Context)(block: c.Expr[T]): c.Expr[T] =
     new YYTransformer[c.type, T](c, "dsl.print.PrintDSL", debug = true, rep = false)(block)
->>>>>>> 4c76cdbb
 
   // The only thing we declare here
   def println(x: Any) = ???
