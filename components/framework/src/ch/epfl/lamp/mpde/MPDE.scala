package ch.epfl.lamp
package mpde

import scala.collection.mutable.ListBuffer
import scala.collection.mutable.HashMap
import scala.collection.immutable.Map
import scala.reflect.macros.Context
import scala.collection.mutable
import language.experimental.macros

import mpde.api._

import java.util.concurrent.atomic.AtomicLong

object MPDETransformer {
  val uID = new AtomicLong(0)
}

// for now configuration goes as a named parameter list
final class MPDETransformer[C <: Context, T](
  val c: C,
  dslName: String,
  val debug: Boolean = false,
  val rep: Boolean = false) {
  import c.universe._

  val symbolIds: mutable.HashMap[Long, Symbol] = new mutable.HashMap()
  def symbolById(id: Long) = symbolIds(id)

  /**
   * Main MPDE method. Transforms the body of the DSL, makes the DSL cake out of the body and then executes the DSL code.
   * If the DSL supports static analysis of the DSL code this method will perform it during compilation. The errors
   * will be reported to the compiler error console.
   *
   * Depending on the configuration and the analysis of static values this DSL will be compiled either at compile time,
   * if all required values are present, or at runtime.
   */
  def apply[T](block: c.Expr[T]): c.Expr[T] = {
    log("Body: " + show(block.tree))
<<<<<<< HEAD
    val ascrBody = new AscriptionTransformer().injectAscription(block.tree)
    log("Ascription: " + show(ascrBody))
    val allCaptured = freeVariables(block.tree)
    val holeMarker = new HoleMarkerTransformer(allCaptured map symbolId)

    val allMarkedAsHoles = holeMarker mark block.tree
    log(s"Body with all captured variables marked: ${allMarkedAsHoles}")

    val transfBody = new ScopeInjectionTransformer().transform(allMarkedAsHoles)
=======
    //TODO (TOASK) ascription for another (not rep) dsl
    val transfBody = if (rep) {
      val ascrBody = new AscriptionTransformer().injectAscription(block.tree)
      log("Ascription: " + show(ascrBody))
      new ScopeInjectionTransformer().transform(ascrBody) //new ScopeInjectionTransformer().transform(block.tree) //
    } else {
      new ScopeInjectionTransformer().transform(block.tree)
    }
>>>>>>> 2fb3f417
    log("Transformed Body: " + show(transfBody))

    // generates the Embedded DSL cake with the transformed "main" method.
    val dslClassPre = c.resetAllAttrs(composeDSL(transfBody)) // TODO this should not exist

    // if the DSL inherits the StaticallyChecked trait stage it and do the analysis
    if (dslInstance(dslClassPre).isInstanceOf[StaticallyChecked])
      dslInstance(dslClassPre).asInstanceOf[StaticallyChecked].staticallyCheck(c)

    /* stagingAnalyze
     *   if all captured lifted, cannot run
     *   if some holes, do not know which are holes yet
     *   -> all holes
     * 
     * compile time compilation
     *   all captured become holes
     * 
     * run time compilation
     *   some captured lifted, some become holes
     */
    val requiredIds = dslInstance(dslClassPre).asInstanceOf[BaseYinYang].stagingAnalyze()
    val requiredVariables = requiredIds.map(symbolById)
    val canCompile = requiredVariables.isEmpty

    val holes = allCaptured diff requiredVariables
    val toTransform =
      if (canCompile) allMarkedAsHoles
      else new HoleMarkerTransformer(holes map symbolId).mark(block.tree)
    val dslClass = c.resetAllAttrs(composeDSL(
      new ScopeInjectionTransformer().transform(toTransform)))
    log("DSL Class: " + show(dslClass))

    def args(holes: List[Symbol], nameGenerator: CodeGenerator): List[String] =
      holes map (symbol ⇒ s"val ${nameGenerator.generateName(symbolId(symbol))} = ${symbol.name.decoded};\n")

    val dslTree = if (dslInstance(dslClass).isInstanceOf[CodeGenerator]) {
      val codeGenerator = dslInstance(dslClass).asInstanceOf[CodeGenerator]
      val outerScope = className + "$outer$scope"

      val generated = codeGenerator generateCode className
      // TODO (Duy) external parameter tracking.
      val enscoped =
        s"""
          object $outerScope {
            def apply() = {
              ${args(allCaptured, codeGenerator) mkString ";\n"}
              $generated
              // put an apply here
            }
          }
          $outerScope.apply()
        """
      val parsed = c parse enscoped
      log(s"generated: ${parsed.toString}")
      parsed
    } else {
      val nameGenerator = new CodeGenerator { def generateCode(className: String) = "" }
      val nameCurrent = "current"
      val nameClassName = "className"
      val nameDSLInstance = "dslInstance"
      val nameDSLProgram = "dslProgram"
      val nameCompileStorage = "__compiledStorage"
      val nameRecompile = "recompile"

      val typeT = TypeTree(block.tree.tpe)

      val valClassName = c parse (s"val $nameClassName = ${"\"" + className + "\""}")

      val valCurrent =
        c parse s"val $nameCurrent: List[Any] = List(${requiredVariables map (_.name.decoded) mkString ", "})"

      val valDslInstance = c parse s"val $nameDSLInstance = new $className()"

      val defRecompile = c parse s"def $nameRecompile(): () => Int = $nameDSLInstance.compile[Int]" match {
        case DefDef(mods, name, tparams, vparamss, AppliedTypeTree(function0, _), TypeApply(compile, _)) ⇒
          DefDef(mods, name, tparams, vparamss, AppliedTypeTree(function0, List(typeT)), TypeApply(compile, List(typeT)))
      }

      val valDslProgram = c parse s"val $nameDSLProgram =" +
        s" $nameCompileStorage.checkAndUpdate[Int]($nameClassName, $nameCurrent, $nameRecompile)" match {
          case ValDef(modes, name, tp, Apply(TypeApply(check, _), args)) ⇒
            ValDef(modes, name, tp, Apply(TypeApply(check, List(typeT)), args))
        }

      val valHoles = args(holes, nameGenerator) map c.parse

      val runDSL = c parse s"$nameDSLProgram.apply()"

      val finalBlock = Block(
        valHoles ++ List(dslClass, valClassName, valCurrent, valDslInstance, defRecompile, valDslProgram),
        runDSL)

      /*
      // this is what it looks like if written by user
      s"""
        type T = block.tree.tpe

        dslClass

        val $nameClassName = $className
        val $nameCurrent: List[Any] = List(${requiredVariables map (_.name.decoded) mkString ", "})

        val $nameDSLInstance = new $className()

        def $nameRecompile() = $nameDSLInstance.compile[T]

        // Solution for 1. in the email: we can define values for the holes here.
        ${args(holes, nameGenerator) mkString ";\n"}

        val $nameDSLProgram = $nameCompileStorage.checkAndUpdate[T]($nameClassName, $nameCurrent, $nameRecompile)

        $nameDSLProgram.apply()
      """
      */

      finalBlock
    }

    log("Final tree: " + show(c.typeCheck(c.resetAllAttrs(dslTree))))
    c.Expr[T](c.resetAllAttrs(dslTree))
  }

  def freeVariables(tree: Tree): List[Symbol] = new FreeVariableCollector().collect(tree)

  private final class FreeVariableCollector extends Traverser {

    private[this] val collected = ListBuffer[Symbol]()
    private[this] var defined = List[Symbol]()

    private[this] final def isFree(id: Symbol) = !defined.contains(id)

    override def traverse(tree: Tree) = tree match {
      case i @ Ident(s) ⇒ {
        val sym = i.symbol
        if (sym.isTerm && !(sym.isMethod || sym.isPackage) && isFree(sym)) collected append sym
      }
      case _ ⇒ super.traverse(tree)
    }

    def collect(tree: Tree): List[Symbol] = {
      collected.clear()
      defined = new LocalDefCollector().definedSymbols(tree)
      log(s"Defined: $defined")
      traverse(tree)
      collected.toList.distinct
    }

  }

  private final class LocalDefCollector extends Traverser {

    private[this] val definedValues, definedMethods = ListBuffer[Symbol]()

    override def traverse(tree: Tree) = tree match {
      case vd: ValDef ⇒ definedValues += vd.symbol
      case dd: DefDef ⇒ definedMethods += dd.symbol
      case _          ⇒ super.traverse(tree)
    }

    def definedSymbols(tree: Tree): List[Symbol] = {
      definedValues.clear()
      definedMethods.clear()
      traverse(tree)
      (definedValues ++ definedMethods).toList
    }

  }

  private def dslConstructor = constructor(className, List())

  private def dslClass(mainBody: Tree): Tree = c.resetAllAttrs(composeDSL(mainBody))

  def constructor(classname: String, arguments: List[Tree]): Tree =
    invoke(newClass(classname), nme.CONSTRUCTOR, arguments)

  private final class AscriptionTransformer extends Transformer {
    var ident = 0
    var externalApplyFound = false

    def injectAscription(tree: Tree): Tree = {
      val ascrTree = transform(tree)
      ascrTree
    }

    override def transform(tree: Tree): Tree = {
      log(" " * ident + " ==> " + tree)
      ident += 1

      val result = tree match {
        case vd @ ValDef(mods, name, tpt, rhs) ⇒ {
          val retDef = ValDef(mods, name, tpt, Typed(transform(rhs), TypeTree(tpt.tpe)))

          //TODO (TOASK) - we need way to save symbols and types
          retDef.setType(vd.tpe)
          retDef.setSymbol(vd.symbol)
          retDef
        }

        case dd @ DefDef(mods, name, tparams, vparamss, tpt, rhs) ⇒ {
          val retDef = DefDef(mods, name, tparams, vparamss, tpt, Typed(transform(rhs), TypeTree(tpt.tpe)))

          retDef.setType(dd.tpe)
          retDef.setSymbol(dd.symbol)
          retDef
        }

        //TODO refactor this in more functional way
        case ap @ Apply(fun, args) ⇒ {
          val ascrArgs = args map {
            x ⇒
              //TODO refactor to use isConstant
              //x ⇒ Typed(transform(x), TypeTree(if (x.symbol != null && x.symbol.asInstanceOf[scala.reflect.internal.Symbols#Symbol].isConstant) x.tpe.erasure else x.tpe)) //working solution
              val auniverse = c.universe.asInstanceOf[scala.reflect.internal.Types]
              log("scala.reflect.runtime.universe.asInstanceOf[scala.reflect.internal.Types].isConstantType(x.tpe) = " +
                auniverse.isConstantType(tree.tpe.asInstanceOf[auniverse.Type]))
              Typed(transform(x), TypeTree(if (x.tpe != null && auniverse.isConstantType(x.tpe.asInstanceOf[auniverse.Type])) x.tpe.erasure else x.tpe))
          }
          val retApply = if (externalApplyFound) {
            Apply(transform(fun), ascrArgs)
          } else {
            externalApplyFound = true
            val baseTree = Apply(transform(fun), ascrArgs)
            externalApplyFound = false
            Typed(baseTree, TypeTree(ap.tpe))
          }
          retApply
        }
        //
        //case lit @ Literal(Constant(_)) ⇒ {
        //  Typed(lit, TypeTree(lit.tpe.erasure))
        //}

        case _ ⇒
          super.transform(tree)
      }

      ident -= 1
      log(" " * ident + " <== " + result)

      result
    }
  }

  /**
   * Replace all variables in `toMark` with `hole[](id)`
   */
  private final class HoleMarkerTransformer(toMark: List[Int]) extends Transformer {

    override def transform(tree: Tree): Tree = tree match {
      case i @ Ident(s) ⇒
        val id = symbolId(i)
        symbolIds.put(id, i.symbol)
        if (toMark contains id)
          Apply(
            TypeApply(Select(This(newTypeName(className)), newTermName(holeMethod)), List(TypeTree())),
            List(Literal(Constant(id))))
        else
          super.transform(tree)
      //case s @ Select(id: Ident, _) if toMark contains id.symbol ⇒
      //mark(s.symbol)
      case _ ⇒
        super.transform(tree)
    }

    def mark(tree: Tree): Tree = {
      log(s"To mark: ${toMark.toString}")
      transform(tree)
    }

  }

  /*
   * This transformer needs to do the following:
   *   - lift all identifiers and constants with a liftTerm method
   *   - rewire all top-level objects to DSL objects
   *   - rewire all method selections to DSL method
   *   - convert all language constructs to method calls (__ifThenElse, __while, ...)
   *   - rewire types to their cake counterparts (in case of type ascription and type application etc.)
   *   ...
   */
  private final class ScopeInjectionTransformer extends Transformer {

    private val definedValues, definedMethods = collection.mutable.HashSet[Symbol]()

    val notLiftedTypes: Set[Type] = Set(
      c.universe.typeOf[scala.math.Numeric.IntIsIntegral.type],
      c.universe.typeOf[scala.math.Numeric.DoubleIsFractional.type],
      c.universe.typeOf[scala.reflect.ClassTag[Int]].erasure)

    def isLifted(tp: Type): Boolean =
      !(notLiftedTypes exists (_ =:= tp.erasure))

    /**
     * Current solution for finding outer scope idents.
     */
    def markDSLDefinition(tree: Tree) = tree match {
      case _: ValDef ⇒ definedValues += tree.symbol
      case _: DefDef ⇒ definedMethods += tree.symbol
      case _         ⇒
    }

    private[this] final def isFree(s: Symbol) = !(definedValues.contains(s) || definedMethods.contains(s))

    private[this] final def isHole(tree: Tree): Boolean =
      tree match {
        case Apply(
          TypeApply(Select(This(_), methodName), List(TypeTree())),
          List(Literal(Constant(_: Int)))) if methodName.decoded == holeMethod ⇒ true
        case _ ⇒ false
      }

    var ident = 0

    override def transform(tree: Tree): Tree = {
      markDSLDefinition(tree)

      log(" " * ident + " ==> " + tree)
      ident += 1

      val result = tree match {
        // lifting of literals
        case t @ Literal(Constant(v)) ⇒ // v => liftTerm(v)
          Apply(Select(This(newTypeName(className)), newTermName("liftTerm")), List(t))

        //        // If the identifier is a val or var outside the scope of the DSL we will lift it.
        //        // This approach does no cover the case of methods with parameters. For now they will be disallowed.
        //        case t @ Ident(v) if isFree(t.symbol) && !t.symbol.isModule ⇒
        //          Apply(TypeApply(Select(This(newTypeName(className)), newTermName("liftTerm")), List(TypeTree(), TypeTree())), List(t))

        //provide Def trees with NoSymbol (for correct show(tree)
        case vdDef: ValOrDefDef ⇒ {
          val retDef = super.transform(tree)
          retDef.setSymbol(NoSymbol)
          retDef
        }

        case typTree: TypTree ⇒
          if (isLifted(typTree.tpe)) {
            constructTypeTree(typTree.tpe)
          } else {
            //TODO move it to tree construction methods (and inject to them)
            constructNotLiftedTree(typTree.tpe)
          }

        // re-wire objects
        case s @ Select(Select(inn, t: TermName), name) if s.symbol.isMethod && t.toString == "package" /* ugh, no TermName extractor */ ⇒
          Ident(name)

        case s @ Select(Select(inn, t: TermName), name) if s.symbol.isMethod && t.toString == "this" /* ugh, no TermName extractor */ ⇒
          Ident(name)

        case s @ Select(inn, name) if s.symbol.isMethod ⇒
          Select(transform(inn), name)

        // replaces objects with their cake counterparts
        case s @ Select(inn, name) ⇒ // TODO this needs to be narrowed down if s.symbol.isModule =>
          Ident(name)

        case TypeApply(mth, targs) ⇒ // TODO this needs to be changed for LMS to include a type transformer
          if (rep)
            TypeApply(transform(mth), targs)
          else {
            val liftedTargs = targs map (transform(_))
            TypeApply(transform(mth), liftedTargs)
          }

        // Removes all import statements for now. 
        // TODO later it will figure out the DSL modules and will include them into the cake.
        case Import(_, _) ⇒
          EmptyTree

        case f @ Function(params, body) ⇒
          // TODO transform ValDef types here with an explicit type tree.
          val functionParams: List[ValDef] = params map { x ⇒ transform(x).asInstanceOf[ValDef] }

          c.resetAllAttrs(f)
          Function(functionParams, transform(body))
        // re-wire language feature `if` to the method __ifThenElse
        case t @ If(cond, then, elze) ⇒
          Apply(Select(This(newTypeName(className)), newTermName("__ifThenElse")), List(transform(cond), transform(then), transform(elze)))

        // TODO partial functions, try catch, pattern matching

        // ignore the hole
        case _ if isHole(tree) ⇒ tree
        case _ ⇒
          super.transform(tree)
      }

      ident -= 1
      log(" " * ident + " <== " + result)

      result
    }
  }

  /*
  * Configuration parameters.
  */
  def interpretMethod = "interpret"
  val dslMethod: String = "main"
  val holeMethod = "hole"
  val className = "generated$" + dslName.filter(_ != '.') + MPDETransformer.uID.incrementAndGet
  def constructTypeTree(inType: Type) = if (rep)
    constructRepTree(inType)
  else
    constructPolyTree(inType)

  //TODO (TOASK) - do we need tp.normalize here?
  private def isFunctionType(tp: Type): Boolean = tp.normalize match {
    case TypeRef(pre, sym, args) if args.nonEmpty ⇒
      val arity = args.length - 1
      import scala.reflect.runtime.universe.definitions._
      val MaxFunctionArity = 22
      //TODO refactor symbol comparision
      //val myuniverse2 = c.universe.asInstanceOf[scala.reflect.internal.Definitions with scala.reflect.internal.Types]
      //log("isFunctionType = " + myuniverse2.definitions.isFunctionType(tp.asInstanceOf[myuniverse2.Type]))
      //if (myuniverse2.definitions.isFunctionType(tp.asInstanceOf[myuniverse2.Type])) {
      //log("sym.id = " + sym.asInstanceOf[scala.reflect.internal.Symbols#Symbol].id)
      //log("FunctionClass(arity).id = " + FunctionClass(arity).asInstanceOf[scala.reflect.internal.Symbols#Symbol].id)
      //}
      FunctionClass(arity).fullName
      arity <= MaxFunctionArity && arity >= 0 && sym.fullName == FunctionClass(arity).fullName
    case _ ⇒
      false
  }

  def constructNotLiftedTree(inType: Type): Tree = inType match {
    case TypeRef(pre, sym, args) ⇒
      if (args.isEmpty) { //Simple type
        Select(This(newTypeName(className)), inType.typeSymbol.name)
      } else { //AppliedTypeTree
        val baseTree =
          if (!isFunctionType(inType))
            Select(This(newTypeName(className)), sym.name)
          else Select(Ident(newTermName("scala")), sym.name)
        val typeTrees = args map { x ⇒ TypeTree(x) }
        AppliedTypeTree(baseTree, typeTrees)
      }

    case q @ SingleType(pre, sym) ⇒
      Select(This(newTypeName(className)), sym.name)

    case another @ _ ⇒
      TypeTree(another)
  }

  def constructPolyTree(inType: Type): Tree = inType match {
    case TypeRef(pre, sym, args) ⇒
      if (args.isEmpty) { //Simple type
        Select(This(newTypeName(className)), inType.typeSymbol.name)
      } else { //AppliedTypeTree
        val baseTree =
          if (!isFunctionType(inType))
            Select(This(newTypeName(className)), sym.name)
          else Select(Ident(newTermName("scala")), sym.name)
        val typeTrees = args map { x ⇒ constructPolyTree(x) }
        AppliedTypeTree(baseTree, typeTrees)
      }

    case another @ _ ⇒
      TypeTree(another)
  }

  def constructRepTree(inType: Type): Tree = { //transform Type1[Type2[...]] => Rep[Type1[Type2[...]]] for non-function types
    def wrapInRep(inType: Type): Tree =
      AppliedTypeTree(Select(This(newTypeName(className)), newTypeName("Rep")), List(TypeTree(inType)))

    if (isFunctionType(inType)) {
      val TypeRef(pre, sym, args) = inType
      val typeTrees = args map { x ⇒ wrapInRep(x) }
      //we can't construnct baseTree using TypeTree(pre) - pre is only scala.type not FunctionN
      //val baseTree = TypeTree(pre) //pre = scala.type
      //using such baseTree we get val a: scala.type[generated$dsllarepVectorDSL13.this.Rep[Int], generated$dsllarepVectorDSL13.this.Rep[Int]] = ...
      val baseTree = Select(Ident(newTermName("scala")), sym.name)
      AppliedTypeTree(baseTree, typeTrees)
    } else {
      wrapInRep(inType)
    }
  }

  /*
   * Utilities.
   */
  private def symbolId(symbol: Symbol): Int =
    symbol.asInstanceOf[scala.reflect.internal.Symbols#Symbol].id

  private def symbolId(tree: Tree): Int =
    symbolId(tree.symbol)

  def makeConstructor(classname: String, arguments: List[Tree]): Tree =
    invoke(newClass(classname), nme.CONSTRUCTOR, arguments)

  def invoke(qualifier: Tree, method: TermName, arguments: List[Tree]): Tree =
    Apply(Select(qualifier, method), arguments)

  def newClass(classname: String) =
    New(Ident(newTypeName(classname)))

  private lazy val dslTrait = {
    val names = dslName.split("\\.").toList.reverse
    assert(names.length >= 1, "DSL trait name must be in the valid format. DSL trait name is " + dslName)

    val tpeName = newTypeName(names.head)
    names.tail.reverse match {
      case head :: tail ⇒
        Select(tail.foldLeft[Tree](Ident(newTermName(head)))((tree, name) ⇒ Select(tree, newTermName(name))), tpeName)
      case Nil ⇒
        Ident(tpeName)
    }
  }

  private var _dslInstance: Option[Object] = None
  /**
   * Returns a once initialized DSL instance when it is needed at compile time.
   */
  private def dslInstance(dslDef: Tree) = {
    if (_dslInstance == None) {
      _dslInstance = Some(
        c.eval(c.Expr(c.resetAllAttrs(Block(dslDef, dslConstructor)))))
    }
    _dslInstance.get
  }

  private def constructor = Apply(Select(New(Ident(newTypeName(className))), nme.CONSTRUCTOR), List())

  def composeDSL(transformedBody: Tree) =
    // class MyDSL extends DSL {
    ClassDef(Modifiers(), newTypeName(className), List(), Template(
      List(dslTrait),
      emptyValDef,
      List(
        DefDef(Modifiers(), nme.CONSTRUCTOR, List(), List(List()), TypeTree(),
          Block(List(Apply(Select(Super(This(tpnme.EMPTY), tpnme.EMPTY), nme.CONSTRUCTOR), List())), Literal(Constant(())))),
        // def main = {
        DefDef(Modifiers(), newTermName(dslMethod), List(), List(List()), Ident(newTypeName("Any")), transformedBody))))
  //     }
  // }

  def methodExists(obj: Type, methodName: String, args: List[Type]): Boolean = {

    def dummyTree(tpe: Type) = TypeApply(Select(Literal(Constant(())), newTermName("asInstanceOf")), List(constructTypeTree(tpe)))
    def application(method: String) = Apply(Select(dummyTree(obj), newTermName(methodName)), args.map(dummyTree))

    try { // this might be a performance problem later. For now it will do the work.
      c.typeCheck(Block(composeDSL(application(methodName)), Literal(Constant(()))))
      true
    } catch {
      case e: Throwable ⇒
        false
    }
  }

  def log(s: String) = if (debug) println(s)

}
<|MERGE_RESOLUTION|>--- conflicted
+++ resolved
@@ -37,51 +37,40 @@
    */
   def apply[T](block: c.Expr[T]): c.Expr[T] = {
     log("Body: " + show(block.tree))
-<<<<<<< HEAD
-    val ascrBody = new AscriptionTransformer().injectAscription(block.tree)
-    log("Ascription: " + show(ascrBody))
-    val allCaptured = freeVariables(block.tree)
-    val holeMarker = new HoleMarkerTransformer(allCaptured map symbolId)
-
-    val allMarkedAsHoles = holeMarker mark block.tree
-    log(s"Body with all captured variables marked: ${allMarkedAsHoles}")
-
-    val transfBody = new ScopeInjectionTransformer().transform(allMarkedAsHoles)
-=======
-    //TODO (TOASK) ascription for another (not rep) dsl
-    val transfBody = if (rep) {
+    // TODO language feature check should go first and fail with error!
+
+    // ascription according to original types
+    val ascribed = if (rep) {
       val ascrBody = new AscriptionTransformer().injectAscription(block.tree)
       log("Ascription: " + show(ascrBody))
-      new ScopeInjectionTransformer().transform(ascrBody) //new ScopeInjectionTransformer().transform(block.tree) //
+      ascrBody
     } else {
-      new ScopeInjectionTransformer().transform(block.tree)
-    }
->>>>>>> 2fb3f417
+      block.tree
+    }
+
+    // mark captured variables as holes
+    val allCaptured = freeVariables(block.tree)
+    val allMarkedAsHoles = new HoleMarkerTransformer(allCaptured map symbolId) mark ascribed
+    log(s"Body with all captured variables marked: ${allMarkedAsHoles}")
+
+    // put the body into the cake and re-wire
+    val transfBody = new ScopeInjectionTransformer().transform(allMarkedAsHoles)
     log("Transformed Body: " + show(transfBody))
 
     // generates the Embedded DSL cake with the transformed "main" method.
     val dslClassPre = c.resetAllAttrs(composeDSL(transfBody)) // TODO this should not exist
 
-    // if the DSL inherits the StaticallyChecked trait stage it and do the analysis
+    // if the DSL inherits the StaticallyChecked trait stage it and do the static analysis
     if (dslInstance(dslClassPre).isInstanceOf[StaticallyChecked])
       dslInstance(dslClassPre).asInstanceOf[StaticallyChecked].staticallyCheck(c)
 
-    /* stagingAnalyze
-     *   if all captured lifted, cannot run
-     *   if some holes, do not know which are holes yet
-     *   -> all holes
-     * 
-     * compile time compilation
-     *   all captured become holes
-     * 
-     * run time compilation
-     *   some captured lifted, some become holes
-     */
-    val requiredIds = dslInstance(dslClassPre).asInstanceOf[BaseYinYang].stagingAnalyze()
-    val requiredVariables = requiredIds.map(symbolById)
+    // DSL returns what holes it needs
+    val requiredVariables = dslInstance(dslClassPre).asInstanceOf[BaseYinYang].stagingAnalyze().map(symbolById)
     val canCompile = requiredVariables.isEmpty
 
     val holes = allCaptured diff requiredVariables
+
+    // re-transform the tree with new holes
     val toTransform =
       if (canCompile) allMarkedAsHoles
       else new HoleMarkerTransformer(holes map symbolId).mark(block.tree)
