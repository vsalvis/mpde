package ch.epfl.lamp
package mpde

import scala.collection.mutable.ListBuffer
import scala.collection.mutable.HashMap
import scala.collection.immutable.Map
import scala.reflect.macros.Context

import language.experimental.macros

import mpde.api._

import java.util.concurrent.atomic.AtomicLong

object MPDETransformer {
  val uID = new AtomicLong(0)
}

// for now configuration goes as a named parameter list
final class MPDETransformer[C <: Context, T](
  val c: C,
  dslName: String,
  val debug: Boolean = false,
  val rep: Boolean = false) {
  import c.universe._

  /**
   * Main MPDE method. Transforms the body of the DSL, makes the DSL cake out of the body and then executes the DSL code.
   * If the DSL supports static analysis of the DSL code this method will perform it during compilation. The errors
   * will be reported to the compiler error console.
   *
   * Depending on the configuration and the analysis of static values this DSL will be compiled either at compile time,
   * if all required values are present, or at runtime.
   */
  def apply[T](block: c.Expr[T]): c.Expr[T] = {
    log("Body: " + show(block.tree))
<<<<<<< HEAD
    val ascrBody = new AscriptionTransformer().injectAscription(block.tree)
    log("Ascription: " + show(ascrBody))
    val transfBody = new ScopeInjectionTransformer().transform(block.tree)
=======

    val allCaptured = freeVariables(block.tree)
    val holeMarker = new HoleMarkerTransformer(allCaptured map symbolId)
    val allMarkedAsHoles = holeMarker mark block.tree
    log(s"Body with all captured variables marked: ${allMarkedAsHoles}")

    /* stagingAnalyze
     *   if all captured lifted, cannot run
     *   if some holes, do not know which are holes yet
     *   -> all holes
     * 
     * compile time compilation
     *   all captured become holes
     * 
     * run time compilation
     *   some captured lifted, some become holes
     */
    val requiredVariables = stagingAnalyze(block.tree) //stagingAnalyze(allMarkedAsHoles)
    val canStage = requiredVariables.isEmpty

    val holes = allCaptured diff requiredVariables
    val toTransform =
      if (canStage) allMarkedAsHoles
      else new HoleMarkerTransformer(holes map symbolId).mark(block.tree)

    val transfBody = new ScopeInjectionTransformer().transform(toTransform)
>>>>>>> 6d04298a
    log("Transformed Body: " + show(transfBody))

    // generates the Embedded DSL cake with the transformed "main" method.
    val dslClass = c.resetAllAttrs(composeDSL(transfBody))

    log("DSL Class: " + show(dslClass))

<<<<<<< HEAD
    // if the DSL inherits the StaticallyChecked trait stage it and do the analysis
    if (dslInstance(dslClass).isInstanceOf[StaticallyChecked])
      dslInstance(dslClass).asInstanceOf[StaticallyChecked].staticallyCheck(c)

    val dslTree = if (canCompileDSL(block.tree) &&
      dslInstance(dslClass).isInstanceOf[CodeGenerator]) {
      val generated = dslInstance(dslClass).asInstanceOf[CodeGenerator].generateCode(className)
      val parsed = c parse generated
=======
    def args(holes: List[Symbol], nameGenerator: CodeGenerator): List[String] =
      holes map (symbol ⇒ s"val ${nameGenerator.generateName(symbolId(symbol))} = ${symbol.name.decoded};\n")

    val dslTree = if (canStage) {
      val codeGenerator = dslInstance(dslClass).asInstanceOf[CodeGenerator]
      val outerScope = className + "$outer$scope"

      val generated = codeGenerator generateCode className
      // TODO (Duy) external parameter tracking.
      val enscoped =
        s"""
          object $outerScope {
            def apply() = {
              ${args(allCaptured, codeGenerator) mkString ";\n"}
              $generated
              // put an apply here
            }
          }
          $outerScope.apply()
        """
      val parsed = c parse enscoped
>>>>>>> 6d04298a
      log(s"generated: ${parsed.toString}")
      parsed
    } else {
      val nameGenerator = new CodeGenerator { def generateCode(className: String) = "" }
      val nameCurrent = "current"
      val nameClassName = "className"
      val nameDSLInstance = "dslInstance"
      val nameDSLProgram = "dslProgram"
      val nameCompileStorage = "__compiledStorage"
      val nameRecompile = "recompile"

      val typeT = TypeTree(block.tree.tpe)

      val valClassName = c parse (s"val $nameClassName = ${"\"" + className + "\""}")

      val valCurrent =
        c parse s"val $nameCurrent: List[Any] = List(${requiredVariables map (_.name.decoded) mkString ", "})"

      val valDslInstance = c parse s"val $nameDSLInstance = new $className()"

      val defRecompile = c parse s"def $nameRecompile(): () => Int = $nameDSLInstance.compile[Int]" match {
        case DefDef(mods, name, tparams, vparamss, AppliedTypeTree(function0, _), TypeApply(compile, _)) ⇒
          DefDef(mods, name, tparams, vparamss, AppliedTypeTree(function0, List(typeT)), TypeApply(compile, List(typeT)))
      }

      val valDslProgram = c parse s"val $nameDSLProgram =" +
        s" $nameCompileStorage.checkAndUpdate[Int]($nameClassName, $nameCurrent, $nameRecompile)" match {
          case ValDef(modes, name, tp, Apply(TypeApply(check, _), args)) ⇒
            ValDef(modes, name, tp, Apply(TypeApply(check, List(typeT)), args))
        }

      val valHoles = args(holes, nameGenerator) map c.parse

      val runDSL = c parse s"$nameDSLProgram.apply()"

      val finalBlock = Block(
        valHoles ++ List(dslClass, valClassName, valCurrent, valDslInstance, defRecompile, valDslProgram),
        runDSL)

      /*
      // this is what it looks like if written by user
      s"""
        type T = block.tree.tpe

        dslClass

        val $nameClassName = $className
        val $nameCurrent: List[Any] = List(${requiredVariables map (_.name.decoded) mkString ", "})

        val $nameDSLInstance = new $className()

        def $nameRecompile() = $nameDSLInstance.compile[T]

        // Solution for 1. in the email: we can define values for the holes here.
        ${args(holes, nameGenerator) mkString ";\n"}

        val $nameDSLProgram = $nameCompileStorage.checkAndUpdate[T]($nameClassName, $nameCurrent, $nameRecompile)

        $nameDSLProgram.apply()
      """
      */

      finalBlock
    }

    log("Final tree: " + show(c.typeCheck(c.resetAllAttrs(dslTree))))
    c.Expr[T](c.resetAllAttrs(dslTree))
  }

  /**
   * 1) TODO (Duy) Should be analyze(block)
   * * true if regex is known at compile time. This needs to apply for the whole DSL body/program.
   * * match(variable, "abc*")
   * * false otherwise
   *
   * The analysis requires to find methods in the DSL (cake of the DSL).
   * This should be implemented as a module so it can be reused.
   *
   * Analyze(DSL cake)
   * - find all methods in DSL cake
   * - analyze arguments of each
   * - return true if all arguments true
   * - true if can generate code statically
   */
  def stagingAnalyze(tree: Tree): List[Symbol] = {
    val capturedVariables = freeVariables(tree)
    val neededVariables = List[Symbol]() //instance(DSL).variableINeed(capturedVariables)
    //neededVariables
    capturedVariables
  }

  def freeVariables(tree: Tree): List[Symbol] = new FreeVariableCollector().collect(tree)

  private final class FreeVariableCollector extends Traverser {

    private[this] val collected = ListBuffer[Symbol]()
    private[this] var defined = List[Symbol]()

    private[this] final def isFree(id: Symbol) = !defined.contains(id)

    override def traverse(tree: Tree) = tree match {
      case i @ Ident(s) ⇒ {
        val sym = i.symbol
        if (sym.isTerm && !(sym.isMethod || sym.isPackage) && isFree(sym)) collected append sym
      }
      case _ ⇒ super.traverse(tree)
    }

    def collect(tree: Tree): List[Symbol] = {
      collected.clear()
      defined = new LocalDefCollector().definedSymbols(tree)
      log(s"Defined: $defined")
      traverse(tree)
      collected.toList.distinct
    }

  }

  private final class LocalDefCollector extends Traverser {

    private[this] val definedValues, definedMethods = ListBuffer[Symbol]()

    override def traverse(tree: Tree) = tree match {
      case vd: ValDef ⇒ definedValues += vd.symbol
      case dd: DefDef ⇒ definedMethods += dd.symbol
      case _          ⇒ super.traverse(tree)
    }

    def definedSymbols(tree: Tree): List[Symbol] = {
      definedValues.clear()
      definedMethods.clear()
      traverse(tree)
      (definedValues ++ definedMethods).toList
    }

  }

<<<<<<< HEAD
  private def dslConstructor = constructor(className, List())

  private def dslClass(mainBody: Tree): Tree = c.resetAllAttrs(composeDSL(mainBody))

  def constructor(classname: String, arguments: List[Tree]): Tree =
    invoke(newClass(classname), nme.CONSTRUCTOR, arguments)

  def invoke(qualifier: Tree, method: TermName, arguments: List[Tree]): Tree =
    Apply(Select(qualifier, method), arguments)

  def newClass(classname: String) =
    New(Ident(newTypeName(classname)))

  private final class AscriptionTransformer extends Transformer {
    var ident = 0
    var externalApplyFound = false

    def injectAscription(tree: Tree): Tree = {
      val ascrTree = transform(tree)
      ascrTree
    }

    override def transform(tree: Tree): Tree = {
      log(" " * ident + " ==> " + tree)
      ident += 1

      val result = tree match {
        case vd @ ValDef(mods, name, tpt, rhs) ⇒ {
          val retDef = ValDef(mods, name, tpt, Typed(transform(rhs), TypeTree(tpt.tpe)))

          //provide Def trees with NoSymbol (for correct show(tree)
          //retDef.setSymbol(NoSymbol)
          retDef
        }

        case dd @ DefDef(mods, name, tparams, vparamss, tpt, rhs) ⇒ {
          val retDef = DefDef(mods, name, tparams, vparamss, tpt, Typed(transform(rhs), TypeTree(tpt.tpe)))

          //provide Def trees with NoSymbol (for correct show(tree)
          //retDef.setSymbol(NoSymbol)
          retDef
        }

        //TODO refactor this in more functional way
        case ap @ Apply(fun, args) ⇒ {
          val ascrArgs = args map { x ⇒ Typed(transform(x), TypeTree(x.tpe)) }
          val retApply = if (externalApplyFound) {
            //TODO find types for method parameters
            Apply(transform(fun), ascrArgs)
          } else {
            externalApplyFound = true
            //TODO find types for method parameters
            val baseTree = Apply(transform(fun), ascrArgs)
            externalApplyFound = false
            //TODO change type for TypeTree to method type
            Typed(baseTree, TypeTree(ap.tpe))
          }
          retApply
        }

        case _ ⇒
          super.transform(tree)
      }

      ident -= 1
      log(" " * ident + " <== " + result)

      result
    }
  }
=======
  /*
   * TODO (Duy)
   * 3) Enabling static analysis of the DSLs at compile time.
   */
  def staticallyCheck = false
>>>>>>> 6d04298a

  /**
   * Replace all variables in `toMark` with `hole[](id)`
   */
  private final class HoleMarkerTransformer(toMark: List[Int]) extends Transformer {

    override def transform(tree: Tree): Tree = tree match {
      case i @ Ident(s) ⇒
        val id = symbolId(i)
        if (toMark contains id)
          Apply(
            TypeApply(Select(This(newTypeName(className)), newTermName(holeMethod)), List(TypeTree())),
            List(Literal(Constant(id))))
        else
          super.transform(tree)
      //case s @ Select(id: Ident, _) if toMark contains id.symbol ⇒
      //mark(s.symbol)
      case _ ⇒
        super.transform(tree)
    }

    def mark(tree: Tree): Tree = {
      log(s"To mark: ${toMark.toString}")
      transform(tree)
    }

  }

  /*
   * This transformer needs to do the following:
   *   - lift all identifiers and constants with a liftTerm method
   *   - rewire all top-level objects to DSL objects
   *   - rewire all method selections to DSL method
   *   - convert all language constructs to method calls (__ifThenElse, __while, ...)
   *   - rewire types to their cake counterparts (in case of type ascription and type application etc.)
   *   ...
   */
  private final class ScopeInjectionTransformer extends Transformer {

    private val definedValues, definedMethods = collection.mutable.HashSet[Symbol]()

    /**
     * Current solution for finding outer scope idents.
     */
    def markDSLDefinition(tree: Tree) = tree match {
      case _: ValDef ⇒ definedValues += tree.symbol
      case _: DefDef ⇒ definedMethods += tree.symbol
      case _         ⇒
    }

    private[this] final def isFree(s: Symbol) = !(definedValues.contains(s) || definedMethods.contains(s))

    private[this] final def isHole(tree: Tree): Boolean =
      tree match {
        case Apply(
          TypeApply(Select(This(_), methodName), List(TypeTree())),
          List(Literal(Constant(_: Int)))) if methodName.decoded == holeMethod ⇒ true
        case _ ⇒ false
      }

    var ident = 0

    override def transform(tree: Tree): Tree = {
      markDSLDefinition(tree)

      log(" " * ident + " ==> " + tree)
      ident += 1

      val result = tree match {
        // lifting of literals
        case t @ Literal(Constant(v)) ⇒ // v => liftTerm(v)
          Apply(Select(This(newTypeName(className)), newTermName("liftTerm")), List(t))

        // If the identifier is a val or var outside the scope of the DSL we will lift it.
        // This approach does no cover the case of methods with parameters. For now they will be disallowed.
        case t @ Ident(v) if isFree(t.symbol) && !t.symbol.isModule ⇒
          Apply(TypeApply(Select(This(newTypeName(className)), newTermName("liftTerm")), List(TypeTree(), TypeTree())), List(t))

        //provide way to transform Ident(v) to Select
        //case t @ Ident(v) ⇒ {
        //  println("t @ Ident(v)")
        //  println("t = " + t)
        //  println("v = " + v)
        //  Select(Select(Ident(newTermName("scala")), newTermName("reflect")), newTermName("ClassTag"))
        //}

        //provide Def trees with NoSymbol (for correct show(tree)
        case vdDef: ValOrDefDef ⇒ {
          val retDef = super.transform(tree)
          retDef.setSymbol(NoSymbol)
          retDef
        }

        case typTree: TypTree ⇒
          constructTypeTree(typTree.tpe)

        // re-wire objects
        case s @ Select(Select(inn, t: TermName), name) if s.symbol.isMethod && t.toString == "package" /* ugh, no TermName extractor */ ⇒
          Ident(name)

        case s @ Select(Select(inn, t: TermName), name) if s.symbol.isMethod && t.toString == "this" /* ugh, no TermName extractor */ ⇒
          Ident(name)

        case s @ Select(inn, name) if s.symbol.isMethod ⇒
          Select(transform(inn), name)

        // replaces objects with their cake counterparts
        case s @ Select(inn, name) ⇒ // TODO this needs to be narrowed down if s.symbol.isModule =>
          Ident(name)

        case TypeApply(mth, targs) ⇒ // TODO this needs to be changed for LMS to include a type transformer
          if (rep)
            TypeApply(transform(mth), targs)
          else {
            val liftedTargs = targs map (transform(_))
            TypeApply(transform(mth), liftedTargs)
          }

        // Removes all import statements for now. 
        // TODO later it will figure out the DSL modules and will include them into the cake.
        case Import(_, _) ⇒
          EmptyTree

        case f @ Function(params, body) ⇒
          // TODO transform ValDef types here with an explicit type tree.
          val functionParams: List[ValDef] = params map { x ⇒ transform(x).asInstanceOf[ValDef] }

          c.resetAllAttrs(f)
          Function(functionParams, transform(body))
        // re-wire language feature `if` to the method __ifThenElse
        case t @ If(cond, then, elze) ⇒
          Apply(Select(This(newTypeName(className)), newTermName("__ifThenElse")), List(transform(cond), transform(then), transform(elze)))

        // TODO partial functions, try catch, pattern matching

        // ignore the hole
        case _ if isHole(tree) ⇒ tree
        case _ ⇒
          super.transform(tree)
      }

      ident -= 1
      log(" " * ident + " <== " + result)

      result
    }
  }

  /*
  * Configuration parameters.
  */
  def interpretMethod = "interpret"
  val dslMethod: String = "main"
  val holeMethod = "hole"
  val className = "generated$" + dslName.filter(_ != '.') + MPDETransformer.uID.incrementAndGet
  def constructTypeTree(inType: Type) = if (rep)
    constructRepTree(inType)
  else
    constructPolyTree(inType)

<<<<<<< HEAD
  //TODO (TOASK) - do we need tp.normalize here?
  private def isFunctionType(tp: Type): Boolean = tp.normalize match {
    case TypeRef(pre, sym, args) if args.nonEmpty ⇒
      val arity = args.length - 1
      import scala.reflect.runtime.universe.definitions._
      val MaxFunctionArity = 22
      //TODO (TOASK) - problem with symbol comparision
      arity <= MaxFunctionArity && arity >= 0 && sym.fullName == FunctionClass(arity).fullName
    case _ ⇒
      false
  }

=======
>>>>>>> 6d04298a
  def constructPolyTree(inType: Type): Tree = inType match {
    case TypeRef(pre, sym, args) ⇒
      if (args.isEmpty) { //Simple type
        Select(This(newTypeName(className)), inType.typeSymbol.name)
      } else { //AppliedTypeTree
<<<<<<< HEAD
        val baseTree =
          if (!isFunctionType(inType))
            Select(This(newTypeName(className)), sym.name)
          else Select(Ident(newTermName("scala")), sym.name)
=======
        val baseTree = Select(This(newTypeName(className)), sym.name)
>>>>>>> 6d04298a
        val typeTrees = args map { x ⇒ constructPolyTree(x) }
        AppliedTypeTree(baseTree, typeTrees)
      }

    case another @ _ ⇒
      TypeTree(another)
  }

<<<<<<< HEAD
  def constructRepTree(inType: Type): Tree = { //transform Type1[Type2[...]] => Rep[Type1[Type2[...]]] for non-function types
    def wrapInRep(inType: Type): Tree =
      AppliedTypeTree(Select(This(newTypeName(className)), newTypeName("Rep")), List(TypeTree(inType)))

    if (isFunctionType(inType)) {
      val TypeRef(pre, sym, args) = inType
      val typeTrees = args map { x ⇒ wrapInRep(x) }
      //TODO (TOASK) - why we can't construnct baseTree using TypeTree(pre) - why pre is only scala.type not FunctionN?
      //val baseTree = TypeTree(pre) //pre = scala.type
      //using such baseTree we get val a: scala.type[generated$dsllarepVectorDSL13.this.Rep[Int], generated$dsllarepVectorDSL13.this.Rep[Int]] = ...
      val baseTree = Select(Ident(newTermName("scala")), sym.name)
      AppliedTypeTree(baseTree, typeTrees)
    } else {
      wrapInRep(inType)
    }
  }
=======
  def constructRepTree(inType: Type): Tree = //transform Type1[Type2[...]] => Rep[Type1[Type2[...]]]
    AppliedTypeTree(Select(This(newTypeName(className)), newTypeName("Rep")), List(TypeTree(inType)))
>>>>>>> 6d04298a

  /*
   * Utilities.
   */
  private def symbolId(symbol: Symbol): Int =
    symbol.asInstanceOf[scala.reflect.internal.Symbols#Symbol].id

  private def symbolId(tree: Tree): Int =
    symbolId(tree.symbol)

  private def dslClass(mainBody: Tree): Tree = c.resetAllAttrs(composeDSL(mainBody))

  def makeConstructor(classname: String, arguments: List[Tree]): Tree =
    invoke(newClass(classname), nme.CONSTRUCTOR, arguments)

  def invoke(qualifier: Tree, method: TermName, arguments: List[Tree]): Tree =
    Apply(Select(qualifier, method), arguments)

  def newClass(classname: String) =
    New(Ident(newTypeName(classname)))

  private lazy val dslTrait = {
    val names = dslName.split("\\.").toList.reverse
    assert(names.length >= 1, "DSL trait name must be in the valid format. DSL trait name is " + dslName)

    val tpeName = newTypeName(names.head)
    names.tail.reverse match {
      case head :: tail ⇒
        Select(tail.foldLeft[Tree](Ident(newTermName(head)))((tree, name) ⇒ Select(tree, newTermName(name))), tpeName)
      case Nil ⇒
        Ident(tpeName)
    }
  }

  private var _dslInstance: Option[Object] = None
  /**
   * Returns a once initialized DSL instance when it is needed at compile time.
   */
  private def dslInstance(dslDef: Tree) = {
    if (_dslInstance == None) {
      _dslInstance = Some(
<<<<<<< HEAD
        c.eval(c.Expr(c.resetAllAttrs(Block(dslDef, dslConstructor)))))
=======
        c.eval(
          c.Expr(Block(dslDef, constructor))))
>>>>>>> 6d04298a
    }
    _dslInstance.get
  }

  private def constructor = Apply(Select(New(Ident(newTypeName(className))), nme.CONSTRUCTOR), List())

  def composeDSL(transformedBody: Tree) =
    // class MyDSL extends DSL {
    ClassDef(Modifiers(), newTypeName(className), List(), Template(
      List(dslTrait),
      emptyValDef,
      List(
        DefDef(Modifiers(), nme.CONSTRUCTOR, List(), List(List()), TypeTree(),
          Block(List(Apply(Select(Super(This(tpnme.EMPTY), tpnme.EMPTY), nme.CONSTRUCTOR), List())), Literal(Constant(())))),
        // def main = {
        DefDef(Modifiers(), newTermName(dslMethod), List(), List(List()), Ident(newTypeName("Any")), transformedBody))))
  //     }
  // }

<<<<<<< HEAD
=======
  /*
   * TODO Emmanuel this can be refined further to include other types of methods (the ones that include type params etc.). We do not care for performance for now. 
   */
>>>>>>> 6d04298a
  def methodExists(obj: Type, methodName: String, args: List[Type]): Boolean = {

    def dummyTree(tpe: Type) = TypeApply(Select(Literal(Constant(())), newTermName("asInstanceOf")), List(constructTypeTree(tpe)))
    def application(method: String) = Apply(Select(dummyTree(obj), newTermName(methodName)), args.map(dummyTree))

    try { // this might be a performance problem later. For now it will do the work.
      c.typeCheck(Block(composeDSL(application(methodName)), Literal(Constant(()))))
      true
    } catch {
      case e: Throwable ⇒
        false
    }
  }

  def log(s: String) = if (debug) println(s)

}
<|MERGE_RESOLUTION|>--- conflicted
+++ resolved
@@ -5,7 +5,7 @@
 import scala.collection.mutable.HashMap
 import scala.collection.immutable.Map
 import scala.reflect.macros.Context
-
+import scala.collection.mutable
 import language.experimental.macros
 
 import mpde.api._
@@ -23,6 +23,9 @@
   val debug: Boolean = false,
   val rep: Boolean = false) {
   import c.universe._
+
+  val symbolIds: mutable.HashMap[Long, Symbol] = new mutable.HashMap()
+  def symbolById(id: Long) = symbolIds(id)
 
   /**
    * Main MPDE method. Transforms the body of the DSL, makes the DSL cake out of the body and then executes the DSL code.
@@ -34,16 +37,23 @@
    */
   def apply[T](block: c.Expr[T]): c.Expr[T] = {
     log("Body: " + show(block.tree))
-<<<<<<< HEAD
     val ascrBody = new AscriptionTransformer().injectAscription(block.tree)
     log("Ascription: " + show(ascrBody))
-    val transfBody = new ScopeInjectionTransformer().transform(block.tree)
-=======
-
     val allCaptured = freeVariables(block.tree)
     val holeMarker = new HoleMarkerTransformer(allCaptured map symbolId)
+
     val allMarkedAsHoles = holeMarker mark block.tree
     log(s"Body with all captured variables marked: ${allMarkedAsHoles}")
+
+    val transfBody = new ScopeInjectionTransformer().transform(allMarkedAsHoles)
+    log("Transformed Body: " + show(transfBody))
+
+    // generates the Embedded DSL cake with the transformed "main" method.
+    val dslClassPre = c.resetAllAttrs(composeDSL(transfBody)) // TODO this should not exist
+
+    // if the DSL inherits the StaticallyChecked trait stage it and do the analysis
+    if (dslInstance(dslClassPre).isInstanceOf[StaticallyChecked])
+      dslInstance(dslClassPre).asInstanceOf[StaticallyChecked].staticallyCheck(c)
 
     /* stagingAnalyze
      *   if all captured lifted, cannot run
@@ -56,37 +66,22 @@
      * run time compilation
      *   some captured lifted, some become holes
      */
-    val requiredVariables = stagingAnalyze(block.tree) //stagingAnalyze(allMarkedAsHoles)
-    val canStage = requiredVariables.isEmpty
+    val requiredIds = dslInstance(dslClassPre).asInstanceOf[BaseYinYang].stagingAnalyze()
+    val requiredVariables = requiredIds.map(symbolById)
+    val canCompile = requiredVariables.isEmpty
 
     val holes = allCaptured diff requiredVariables
     val toTransform =
-      if (canStage) allMarkedAsHoles
+      if (canCompile) allMarkedAsHoles
       else new HoleMarkerTransformer(holes map symbolId).mark(block.tree)
-
-    val transfBody = new ScopeInjectionTransformer().transform(toTransform)
->>>>>>> 6d04298a
-    log("Transformed Body: " + show(transfBody))
-
-    // generates the Embedded DSL cake with the transformed "main" method.
-    val dslClass = c.resetAllAttrs(composeDSL(transfBody))
-
+    val dslClass = c.resetAllAttrs(composeDSL(
+      new ScopeInjectionTransformer().transform(toTransform)))
     log("DSL Class: " + show(dslClass))
 
-<<<<<<< HEAD
-    // if the DSL inherits the StaticallyChecked trait stage it and do the analysis
-    if (dslInstance(dslClass).isInstanceOf[StaticallyChecked])
-      dslInstance(dslClass).asInstanceOf[StaticallyChecked].staticallyCheck(c)
-
-    val dslTree = if (canCompileDSL(block.tree) &&
-      dslInstance(dslClass).isInstanceOf[CodeGenerator]) {
-      val generated = dslInstance(dslClass).asInstanceOf[CodeGenerator].generateCode(className)
-      val parsed = c parse generated
-=======
     def args(holes: List[Symbol], nameGenerator: CodeGenerator): List[String] =
       holes map (symbol ⇒ s"val ${nameGenerator.generateName(symbolId(symbol))} = ${symbol.name.decoded};\n")
 
-    val dslTree = if (canStage) {
+    val dslTree = if (dslInstance(dslClass).isInstanceOf[CodeGenerator]) {
       val codeGenerator = dslInstance(dslClass).asInstanceOf[CodeGenerator]
       val outerScope = className + "$outer$scope"
 
@@ -104,7 +99,6 @@
           $outerScope.apply()
         """
       val parsed = c parse enscoped
->>>>>>> 6d04298a
       log(s"generated: ${parsed.toString}")
       parsed
     } else {
@@ -174,28 +168,6 @@
     c.Expr[T](c.resetAllAttrs(dslTree))
   }
 
-  /**
-   * 1) TODO (Duy) Should be analyze(block)
-   * * true if regex is known at compile time. This needs to apply for the whole DSL body/program.
-   * * match(variable, "abc*")
-   * * false otherwise
-   *
-   * The analysis requires to find methods in the DSL (cake of the DSL).
-   * This should be implemented as a module so it can be reused.
-   *
-   * Analyze(DSL cake)
-   * - find all methods in DSL cake
-   * - analyze arguments of each
-   * - return true if all arguments true
-   * - true if can generate code statically
-   */
-  def stagingAnalyze(tree: Tree): List[Symbol] = {
-    val capturedVariables = freeVariables(tree)
-    val neededVariables = List[Symbol]() //instance(DSL).variableINeed(capturedVariables)
-    //neededVariables
-    capturedVariables
-  }
-
   def freeVariables(tree: Tree): List[Symbol] = new FreeVariableCollector().collect(tree)
 
   private final class FreeVariableCollector extends Traverser {
@@ -242,19 +214,12 @@
 
   }
 
-<<<<<<< HEAD
   private def dslConstructor = constructor(className, List())
 
   private def dslClass(mainBody: Tree): Tree = c.resetAllAttrs(composeDSL(mainBody))
 
   def constructor(classname: String, arguments: List[Tree]): Tree =
     invoke(newClass(classname), nme.CONSTRUCTOR, arguments)
-
-  def invoke(qualifier: Tree, method: TermName, arguments: List[Tree]): Tree =
-    Apply(Select(qualifier, method), arguments)
-
-  def newClass(classname: String) =
-    New(Ident(newTypeName(classname)))
 
   private final class AscriptionTransformer extends Transformer {
     var ident = 0
@@ -313,13 +278,6 @@
       result
     }
   }
-=======
-  /*
-   * TODO (Duy)
-   * 3) Enabling static analysis of the DSLs at compile time.
-   */
-  def staticallyCheck = false
->>>>>>> 6d04298a
 
   /**
    * Replace all variables in `toMark` with `hole[](id)`
@@ -329,6 +287,7 @@
     override def transform(tree: Tree): Tree = tree match {
       case i @ Ident(s) ⇒
         val id = symbolId(i)
+        symbolIds.put(id, i.symbol)
         if (toMark contains id)
           Apply(
             TypeApply(Select(This(newTypeName(className)), newTermName(holeMethod)), List(TypeTree())),
@@ -393,18 +352,10 @@
         case t @ Literal(Constant(v)) ⇒ // v => liftTerm(v)
           Apply(Select(This(newTypeName(className)), newTermName("liftTerm")), List(t))
 
-        // If the identifier is a val or var outside the scope of the DSL we will lift it.
-        // This approach does no cover the case of methods with parameters. For now they will be disallowed.
-        case t @ Ident(v) if isFree(t.symbol) && !t.symbol.isModule ⇒
-          Apply(TypeApply(Select(This(newTypeName(className)), newTermName("liftTerm")), List(TypeTree(), TypeTree())), List(t))
-
-        //provide way to transform Ident(v) to Select
-        //case t @ Ident(v) ⇒ {
-        //  println("t @ Ident(v)")
-        //  println("t = " + t)
-        //  println("v = " + v)
-        //  Select(Select(Ident(newTermName("scala")), newTermName("reflect")), newTermName("ClassTag"))
-        //}
+        //        // If the identifier is a val or var outside the scope of the DSL we will lift it.
+        //        // This approach does no cover the case of methods with parameters. For now they will be disallowed.
+        //        case t @ Ident(v) if isFree(t.symbol) && !t.symbol.isModule ⇒
+        //          Apply(TypeApply(Select(This(newTypeName(className)), newTermName("liftTerm")), List(TypeTree(), TypeTree())), List(t))
 
         //provide Def trees with NoSymbol (for correct show(tree)
         case vdDef: ValOrDefDef ⇒ {
@@ -480,7 +431,6 @@
   else
     constructPolyTree(inType)
 
-<<<<<<< HEAD
   //TODO (TOASK) - do we need tp.normalize here?
   private def isFunctionType(tp: Type): Boolean = tp.normalize match {
     case TypeRef(pre, sym, args) if args.nonEmpty ⇒
@@ -493,21 +443,15 @@
       false
   }
 
-=======
->>>>>>> 6d04298a
   def constructPolyTree(inType: Type): Tree = inType match {
     case TypeRef(pre, sym, args) ⇒
       if (args.isEmpty) { //Simple type
         Select(This(newTypeName(className)), inType.typeSymbol.name)
       } else { //AppliedTypeTree
-<<<<<<< HEAD
         val baseTree =
           if (!isFunctionType(inType))
             Select(This(newTypeName(className)), sym.name)
           else Select(Ident(newTermName("scala")), sym.name)
-=======
-        val baseTree = Select(This(newTypeName(className)), sym.name)
->>>>>>> 6d04298a
         val typeTrees = args map { x ⇒ constructPolyTree(x) }
         AppliedTypeTree(baseTree, typeTrees)
       }
@@ -516,7 +460,6 @@
       TypeTree(another)
   }
 
-<<<<<<< HEAD
   def constructRepTree(inType: Type): Tree = { //transform Type1[Type2[...]] => Rep[Type1[Type2[...]]] for non-function types
     def wrapInRep(inType: Type): Tree =
       AppliedTypeTree(Select(This(newTypeName(className)), newTypeName("Rep")), List(TypeTree(inType)))
@@ -533,10 +476,6 @@
       wrapInRep(inType)
     }
   }
-=======
-  def constructRepTree(inType: Type): Tree = //transform Type1[Type2[...]] => Rep[Type1[Type2[...]]]
-    AppliedTypeTree(Select(This(newTypeName(className)), newTypeName("Rep")), List(TypeTree(inType)))
->>>>>>> 6d04298a
 
   /*
    * Utilities.
@@ -546,8 +485,6 @@
 
   private def symbolId(tree: Tree): Int =
     symbolId(tree.symbol)
-
-  private def dslClass(mainBody: Tree): Tree = c.resetAllAttrs(composeDSL(mainBody))
 
   def makeConstructor(classname: String, arguments: List[Tree]): Tree =
     invoke(newClass(classname), nme.CONSTRUCTOR, arguments)
@@ -578,12 +515,7 @@
   private def dslInstance(dslDef: Tree) = {
     if (_dslInstance == None) {
       _dslInstance = Some(
-<<<<<<< HEAD
         c.eval(c.Expr(c.resetAllAttrs(Block(dslDef, dslConstructor)))))
-=======
-        c.eval(
-          c.Expr(Block(dslDef, constructor))))
->>>>>>> 6d04298a
     }
     _dslInstance.get
   }
@@ -603,12 +535,6 @@
   //     }
   // }
 
-<<<<<<< HEAD
-=======
-  /*
-   * TODO Emmanuel this can be refined further to include other types of methods (the ones that include type params etc.). We do not care for performance for now. 
-   */
->>>>>>> 6d04298a
   def methodExists(obj: Type, methodName: String, args: List[Type]): Boolean = {
 
     def dummyTree(tpe: Type) = TypeApply(Select(Literal(Constant(())), newTermName("asInstanceOf")), List(constructTypeTree(tpe)))
