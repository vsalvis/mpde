--- conflicted
+++ resolved
@@ -16,12 +16,8 @@
 final class MPDETransformer[C <: Context, T](
   val c: C,
   dslName: String,
-<<<<<<< HEAD
-  val debug: Boolean = true) {
-=======
   val debug: Boolean = false,
   val rep: Boolean = false) {
->>>>>>> a02a4682
   import c.universe._
 
   /** Main MPDE method. Transforms the body of the DSL, makes the DSL cake out of the body and then executes the DSL code.
@@ -354,13 +350,9 @@
           Select(transform(inn), name)
 
         // replaces objects with their cake counterparts
-<<<<<<< HEAD
-        case s@Select(inn, name) ⇒ // TODO this needs to be narrowed down if s.symbol.isModule =>
-=======
         //TODO check for IntIsIntegral is temporary solution and should be changed
         //for rep dsl we don't need to replace IntIsIntegral
         case s @ Select(inn, name) if (!rep) || (name != newTermName("IntIsIntegral")) ⇒ // TODO this needs to be narrowed down if s.symbol.isModule =>
->>>>>>> a02a4682
           Ident(name)
 
         case TypeApply(mth, targs) ⇒ // TODO this needs to be changed for LMS to include a type transformer
