--- conflicted
+++ resolved
@@ -22,11 +22,7 @@
   lazy val scalaOrg = "org.scala-lang.virtualized"
   lazy val defaults = Defaults.defaultSettings ++ formatSettings ++ Seq(
     // scala version + resolver
-<<<<<<< HEAD
     scalaHome := Some(file(Path.userHome + "/git/scala/build/pack")),
-=======
-    scalaHome := Some(file(Path.userHome + "/work/devl/scalac/scala-virtualized/build/pack")),
->>>>>>> b658824d
     scalaOrganization := scalaOrg,
     scalaVersion := "2.10.1-RC1",
     resolvers in ThisBuild += ScalaToolsSnapshots,
